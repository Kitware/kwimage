# Changelog

This changelog follows the specifications detailed in: [Keep a Changelog](https://keepachangelog.com/en/1.0.0/).
This project adheres to [Semantic Versioning](https://semver.org/spec/v2.0.0.html), although we have not yet reached a `1.0.0` release.


## Version 0.9.12 - Unreleased

### Changed
* imresize now returns the original image if all scale / dsize arguments are unspecified or None.
* Polygon.fill can now work in non-inplace cases, but the `assert_inplace` flag must be set to 0.

### Fixed
* `labels` in `draw_on` now interprets integers as booleans
<<<<<<< HEAD
* Use `geom_type` instead of `type` for shapely
=======
* Fixed shapely warning about the "type" attribute. Now using `geom_type` instead.
>>>>>>> 6f4552b6


## Version 0.9.11 - Released 2023-01-02


## Version 0.9.10 - Released 2023-01-02


### Fixed

* imresize now accepts input dtypes: bool, int32
* imresize now outputs the same channel dimensions as given in the input
* Polygon.union is fixed. (previously it did intersection)
* replaced np.bool with bool
* Fixed issue when drawing text on an unspecified image with an rgba background color

### Changed

* Better shapely and gdal transform support in Affine
* Improved agreement between polygon and box draw_on methods.
* Added Color.adjust 
* Moved color data to its own module
* `fill_nans_with_checkers` uses a muted checkerboard which is less visually jarring


## Version 0.9.9 - Released 2022-12-16

### Fixed

* Fixed issue in kwimage.Box where some functions (e.g. `tl_x`) were returning
  incorrectly shaped.
* Bug in nms with cython cpu.


## Version 0.9.8 - Released 2022-12-03

### Added
* Added new `Box` class to represent a single box.
* Basic shapely features in Polygon and MultiPolygon
* `Polygon.oriented_bounding_box`
* Added `__geo_interface__` to Polygon and MultiPolygon
* Add imwrite "pil" backend. 


### Changed:
* imresize no longer fails if none of the scale params are given, it just
  returns the image as-is.


### Fixed
* Bug in `kwimage.Boxes.draw(setlim=1)`
* But in `fill_nans_with_checkers` with what channels were filled with checkers.

### Changed
* support for torch in `Boxes.iooa` (requires kwarray update)
* imresize with letterbox now works when dsize has a None component.
* Expose `on_value` and `off_value` in `fill_nans_with_checkers`
* Better color support


## Version 0.9.7 - Released 2022-08-23

### Changed
* Changed image of Carl Sagan to one I know has a CC license. 
* Added IPFS CIDs to all demo images.
* Minor doc improvements.


### Added
* interpolate to Polygon and Color

## Version 0.9.6 - Released 2022-08-10

### Added
* The `bg_color` arg to `draw_header_text`
* Implemented `kwimage.warp_image`
* The `kwimage.Color.forimage` function is now public
* Basic support for polygon interpolation.

### Fixed
* Issue in Detections.draw where "cids" was not respected.
* Minor fixes in warp projective.
* `nodata_checkerboard` now works better with uint8 data.

### Changed
* Enhanced the checkerboard function, which can now take "on" and "off" string
  colors and return different dtypes.


## Version 0.9.5 - Released 2022-08-06

### Added
* `kwimage.warp_projective`
* `kwimage.connected_components`
* `kwimage.Boxes.resize` for setting the width/height of a box.
* `kwimage.Polygon.circle` can now be constructed as an ellipse by specifying radii as a tuple

### Fixed
* Passing single and multiple colors now works correctly for `Points.draw_on`.
* Fixed morphology when kernel was 0


## Version 0.9.4 - Released 2022-08-01


### Added
* Added "resize" option to `stack_images_grid`
* The `Coords` object now implements `__array__`.
* The `about` parameter for `Polygon` transformations has been
  expanded to include codes: "top,left", "top,right", etc...
* A `from_text` method for masks.


### Fixed
* Fixed issue in copy methods of polygon and coords


## Version 0.9.3 - Released 2022-07-26


### Fixed
* Issue where `Mask.to_multi_polygon` would break if the underlying data had
  dtype bool.
* Minor issues in heatmap (other than the giant issue that is that class)

### Added
* Support for decomposing projective transforms
* Stack images now can do automatic casting between uint255 and float01


### Changed
* In `warp_affine` change behavior so `border_value` scalars are transformed to tuples instead of 
  the current opencv  behavior where other channels are zeroed.


## Version 0.9.2 - Released 2022-07-01

### Added
* Add `wrap` kwarg to `Boxes.from_slice`

## Version 0.9.1 - Released 2022-06-30


### Added:
* `dsize` arg to `grab_test_image_fpath`

### Fixed:
* `kwimage.Affine.coerce` now correctly respects "about"

### Changed:
* The `kwimage.imread` gdal backend `nodata` argument is deprecated, and should
  now be specified as `nodata_method` to indicate how to handle nodata.
  Specific nodata values that are not embedded in image metadata should be
  handled outside of this function.

## Version 0.9.0 - Released 2022-06-21

### Added:
* Working on QOI support
* Added `kitware_green` and `kitware_blue` "Kitware colors" in `kwimage.Color`.
* Type annotations stubs


### Changed:

* Moved binary backends to `kwimage_ext` module as optional dependencies. Kwimage is now a pure python package. 


## Version 0.8.6 - Released 2022-04-27

### Added:
* Intention: ndarray functions in kwimage and kwarray should respect masked arrays.

### Changed:
* Deprecate using overview=-1 to get the coarsest overview. Use the string "coarsest" instead.
* The "overview" argument to gdal now uses 0-based indexing such that overview=0 is no overview, 
  and overview=1 is the first overview. This corresponds to the scale being `2^{overview}`.


## Version 0.8.5 - Released 2022-04-19

### Added:
* `kwimage.Affine.to_shapely` method for converting affine transforms to shapely-style 

### Fixed
* Fix issue in `Polygon.draw` where facecolor and edgecolor were not respected.
* Added `to_shapely` for `kwimage.Affine`
* Issue in `kwimage.load_image_shape` when using pathlib.Path


## Version 0.8.4 - Released 2022-04-02

### Fixed
* Bug in `Detections.draw_on(..., color='classes')` when a class is unknown
* Added workaround to cv2 bug to `Polygon.draw_on` when polygon coordinates are
  too large. Currently clips the polygon and emits a warning, this prevents
  crashes, but results may not be correct.


### Changed
* `Boxes.from_slice` no longer handles wraparound slices as it is not well
  defined and previous behavior was buggy.


## Version 0.8.3 - Released 2022-03-28

### Added
* facecolor and edgecolor in `Polygon.draw_on`

### Fixed
* Bug in MultiPolygon draw, `Polygon.draw_on` no longer crashes when polygon is empty.
* imread overviews now work for grayscale images

### Changed
* Speed up drawing in PolygonList and other generic draw funcs
* improve checkerboard

## Version 0.8.2 - Released 2022-03-14

### Added
* Added option to mask nodata regions when using imread and gdal backend.
* Added area property to Polygon and MultiPolygon.


## Version 0.8.1 - Released 2022-03-04

### Added

* Added option to `ignore_color_table` when using gdal imread backend.

### Changes

* Fixes for `intensity_normalize` 
* Allow user to specify nodata, transform, and crs when writing a geotiff


### Changed
* Consolidated environment variables in a new `kwiamge._internal` module.

### Fixed
* Previously Polygon.fill would only fill the first channel, this is now fixed
* `kwimage.imwrite` now raises an exception if the file fails to write.
* Fixed alpha in `Polygon.draw_on` for polygon borders.
* Fixed issue in `load_image_shape` when PIL fails.

## Version 0.7.17 - Released 2021-12-16

### Added

* `kwimage.Color.distinct` now uses `distinctipy` as a backend, and gains
  functionality to exclude existing colors.


### Fixed

* Serious bug in `kwimage.Affine`, where `decompose` and `affine` were not
  inverse. Behavior of kwimage.Affine with shear is now deprecated as it was
  inconsistent. New parameter that impacts shear is `xshear`.


## Version 0.7.16 - Released 2021-12-02

### Changed
* Mask translation is now more efficient for c/f formats.

### Fixed
* Bug introduced in `Mask.to_multipolygon` which caused bad offsets

## Version 0.7.15 - Released 2021-12-01

### Added:

* `pixels_are` flag to `to_mask` / `to_multi_polygon` methods, which can be
  points or areas. The latter uses a rasterio contour finding mechanism.
* `imread` gdalbackend can now read from overviews if they exist.

### Fixed:
* `warp_affine` now properly raises an error when cv2.warpAffine raises an unhandled error
* Polygon to/from methods now handle the empty polygon case

### Changed
* Improved polygon / segmentation coercion methods


## Version 0.7.14 - Released 2021-11-05

### Added
* kwimage.morphology
* kwimage.draw_header_text
* `Mask.to_multi_polygon` and `Polygon.to_mask` now take a flag `pixels_are`
  which will treat pixels as areas or points.


### Fixed
* But in imresize when a dim was automatically computed to be zero.

### Changed
* Using `math` is much faster than `numpy` for scalars, switching to that in kwimage.Affine
* Added default behavior to `draw_text_on_image` when origin is unspecified.
* Polygon and MultiPolygon coerce work better with geojson
* Work on new robust normalizers (see `normalize_intensity`)


## Version 0.7.13 - Released 2021-10-29

### Added
* Add function `gaussian_blur`
* Added `pad` as an argument to `stack_images` to override a negative `overlap`
* Added gaussian sigma kernel heuristic
* Added interleave as an option to COG write
* Add `fill` to `PolygonList`

### Fixed
* Polygons now better respect the color parameter in detections draw on
* kwimage.imread can now take pathlib.Path objects
* Fixed issue with warp of empty keypoints

### Changed
* Changed default GDAL compression in `kwimage.imwrite` from RAW to DEFLATE 
* Better overview support in `kwimage.imwrite`
* Improved speed of several `kwimage.Affine` routines.


## Version 0.7.12 - Released 2021-08-19

### Added
* Wrapped `itk.imread` with `kwimage.imread`.
* Added `kwimage.imcrop`
* Add `large_warp_dim` to `kwimage.warp_affine`

### Fixed
* `kwimage.warp_affine` now returns a sensible result when the source or
  destination image has no size.
* `kwimage.grab_test_image` now checks sha256 instead of sha1.
* Fixed tests that downloaded data, but did not check hashes


## Version 0.7.11 - Released 2021-08-11


### Changed
* Improved `cv2.imread` auto-space default based on the available backend.
  Should no longer need to specify it unless working with cv2.

### Fixed
* C-Extension errors for boxes now fallback on pure-python 


## Version 0.7.10 - Released 2021-08-02

### Added
* Enhanced capabilities of `draw_text_on_image`
* `Mask.draw_on` will now draw on an empty image if none is provided

### Fixed
* C-Extension errors for masks now fallback on pure-python 
* Not having `imgaug` no longer warns
* Fixed issues with generic warps

## Version 0.7.9 - Released 2021-07-23

### Added

* added `border_mode` and `border_value` to `warp_affine`.

* The `img` arg in `draw_text_on_image` can now be specified as a dictionary
  for control over canvas generation.


### Fixed

* issue computing canvas size in `draw_text_on_image` when an image is not given.

* failing to have imgaug no longer crashes arbitrary functions in annotation warp methods.


## Version 0.7.8 - Released 2021-06-17


### Changed

* `kwimage.structs.*.warp` can now accept a `kwimage.Affine` object.


## Version 0.7.7 - Released 2021-06-07

### Added

* `Boxes.to_slices`
* `Affine.concise`


### Fixed

* counterclockwise polygon check


### Changed

* improvements to `kwimage.Affine`.


## Version 0.7.6 - Released 2021-05-25

### Fixed

* Fixed failure in Affine.coerce
* Fixed random test failure in Boxes

## Version 0.7.5 - Released 2021-05-24


### Added

* New CI for building wheels with cibuildwheel
* Checkerboard demo image
* `warp_affine` with optional antialiasing for downsample operations.
* `imresize` now has optional antialiasing.
* `Affine.decompose` which extracts the scale, translation, rotation, and shear
  from an affine matrix.


### Changed
* `imscale` is deprecated and now results in an error
* `warp_image`, which did not do what you think it does, is deprecated and now results in an error


## Version 0.7.4 - Released 2021-05-13


## Version 0.7.3 - Released 2021-05-10


### Added
* New `transform.py` module

### Fixed
* Fixed numpy warning by using `float` instead of `np.float`.

### Changed
* Errors instead of warns for opencv import issues
* Warp methods now treat None as the identity transform.
* `kwimage.num_channels` no longer errors when the number of channels is not 1, 3, or 4. 


## Version 0.7.2 - Released 2021-04-22


### Fixed

* Using `from osgeo import gdal` instead of `import gdal` to fix for gdal 3.2.1

* Fixed numpy warning by using `int` instead of `np.int`.


### Changed

* opencv-python and opencv-python-headless are now optional dependencies.


## Version 0.7.1 - Released 2021-03-26

### Fixed

* Issue with RLE to fortran mask conversion: https://gitlab.kitware.com/computer-vision/kwimage/-/issues/2


## Version 0.7.0 - Released 2021-03-04

### Added

* Add `.jp2` to known GDAL extensions.

* Add `soft_fill` to `Coords`, which aims to paint Gaussian blobs as coordinate
  locations.

* Add `kwimage.padded_slice` ported and refactored from ndsampler.

* Add `reorder_axes` to `Coords`, which can change xy to yx representations etc...

* Added `Boxes.bounding_box` method 

* Added quantize method to bounding boxes which pushes the left-top coordinates
  to their floor and the right-bottom coordinates to their ceiling.

* `Detections.draw_on` can now accept color='classes'

* expose `thickness` in `Detections.draw_on`.

* Added `about` to Polygon and Coords scale and rotate.

* Add `to_geojson` to `PolygonList`

### Fixed
* `kwimage.Detections` now correctly handles `None` data values. Previously
  `None` was converted to an `array(None, dtype=object)`.

* demodata images now have the correct extension

* Fixed issue with channelless data in `Heatmap.draw_on`

* Bug in `Detections._make_labels` when scores are List[None]

### Changed

* BREAKING: TLBR has been internally switched to LTRB 

* Better Polygon coercion from geojson


## Version 0.6.10 - Released 2020-11-24

### 
* Added rotate to Coords and Polygon
* Added arg to control where text is drawn on `Boxes.draw_on`.

### Fixed
* GPG Keys needed to be renewed


## Version 0.6.9 - Released 2020-11-24

### Added
* Added support for `KWIMAGE_DISABLE_TORCHVISION_NMS` environ


## Version 0.6.8 - Released 2020-11-23

### Fixed
* Error in `Mask.get_xywh` when mask was empty.

## Version 0.6.7 - Released 2020-10-27

### Changed
* Torch and pandas are now optional

## Version 0.6.6 - Released 2020-10-05

### Added
* `kwimage.draw_text_on_image` now support `halign`
* `kwimage.Boxes.draw_on` now supports different colors for each box.

### Changed
* Removed explicit Python 3.5 support. Note, 3.5 should still still work using
  the universal `py2.py3-none-any` wheel.

### Fixed
* Issue with `Detections.from_coco` with keypoint categories
* Fixed `kwimage.Boxes.draw_on` when images are non-contiguous


## Version 0.6.5 - Released 2020-08-26 

### Added
* Add `to_boxes` to MultiPolygon

### Changed
* More methods in the Mask object should work without the c-extensions being built. 
* The `Mask.to_coco` method now returns a format based on the native encoding.
* Support for the new is preferred "ltrb" format over "tlbr" which will eventually be deprecated.
* No longer publishing wheels / CI testing for Python 2.7

### Fixed
* Fix bug with check for turbojpeg in imread.
* `subpixel_slice` now works with non-integer slices

## Version 0.6.4 - Released 2020-07-08 

### Added
* `Detections.from_coco_annots` now accepts `dset` keyword argument that
  attempts to fill the category_id coco field.
* `Boxes.iooas` - intersection-over-other-area
* `kwimage.imread` - now has a turbojpeg backend.

### Fixed
* Fix bug in `Detections.from_coco_annots` when categories are null.
* Fix bug `Detections.compress` when flags are in tensor space.

### Changed
* `kwimage.imwrite` now always returns the file path that was written to
  regardless of the backend.


## Version 0.6.2 - Released 2020-05-01 

### Added
* `draw_line_segments_on_image`
* Boxes.scale now accepts `about` keyword arg (can use to scale about center).
* Boxes.warp now accepts matrices and does inexact corner warping
* kwimage structures `warp` function now accepts a generic callable for mapping array-based points.
* add ``normalize`` function for intensity rebalance. 

### Changed
* Renamed `_rectify_interpolation` to `_coerce_interpolation`. Old function is deprecated and removed in the future.
* `_coerce_interpolation` now accepts strings for fallback interpolation flags.
* `Detections.from_coco_annots` now returns classes as ndsampler.CategoryTree when possible


## Version 0.6.1 -

### Added
* Added `im_filter` module with `fourier_mask` function. 
* Add "amazon" demo image


## Version 0.6.0 - Released 2020-02-19 

### Added
* thickness to `Boxes.draw_on`
* add `.round` to Boxes, Points, and Coords
* add `Boxes.contains`
* add `kwiamge.load_image_shape` 
* add `MultiPolygon.fill` 
* `kwimage.imwrite` now accepts the `backend` keyword, which can be `cv2`, `skimage`, or `gdal`. The `gdal` backend writes images as cloud-optimized-geotiffs.
* add `kwimage.structs.Segmentation` which encapsulates Masks, Polygons, and MultiPolygons
* Add `im_filter` which currently contains fourier domain filters.

### Fixed:
* issue with `draw_clf_on_image` when truth is unknown


## Version 0.5.7 - Released 2020-January-23


## Version 0.5.6 - Released 2020-January-17


### Fixed:
* fixed issue where non-max-suppression couldn't find a default implementation. 

### Changed:
* Faster color casting


## Version 0.5.5 - ??

### Fixed:
* Misc coco fixes.

## Version 0.5.4 - Released 2019-Dec-18

### Added
* Tentative `Color._forimage` method

### Changed
* Simpler demo data file names.
* The kwimage.struct `draw_on` methods now operate in-place (more often) when possible.

### Fixed
* Fixed color in kwimage.struct `draw_on` methods.
* Detections concatenate now works when segmentations are populated.


## Version 0.5.3 - Released 2019-Dec-17

### Added
* `imresize` now accepts `letterbox` flag.
* add `numpy` and `tensor` methods to `Mask`

### Changed
* `ensure_alpha_channel` now accepts `dtype` and `copy` kwargs.
* `Mask.draw_on` will now draw on images larger or smaller than the mask itself


### Fixed
* Fixed Boxes.draw
* `Boxes.draw_on` now works correctly on uint8 and float32 images with 1, 3, or 4 channels
* `Masks.draw_on` now works correctly uint8 or float32 images 
* Fixed error in `draw_clf_on_images`
* Fixed scale error in `Detections.random` when `segmentations=True`


## Version 0.5.2 - Released 2019-Nov-24

### Added 
* "torchvision" nms mode.
* Ported pure-image drawing functions from kwplot. These are `draw_boxes_on_image`, `draw_clf_on_image`,
                      `draw_text_on_image`, `make_heatmask`, `make_orimask`,
                      `make_vector_field`.
* Ported Color from kwplot


### Fixed
* Using the new (correct) torch defaults for `align_corners` in `warp_tensor` when possible.
* Fixed bug in "numpy" nms mode.

### Changed
* reworked nms auto mode
* nms impl=`cpu` / `gpu` / `py` are now deprecated for `cython_cpu` / `cython_gpu` / `numpy` instead.


## Version 0.5.1

### Changed
* First public release


## Version 0.5.0

### Added 
* Add option (hack) to build without C-extensions


## Version 0.4.0

### Added
* Add `imresize` as a more powerful alternative to `imscale`.
* The `imread` function now accepts a `backend` kwarg, which allows the user to control how an image is loaded.
* Add `clip` method to `Polygon`
* Add `class_idx` data-key to `Heatmap` for semantic segmentation support.
* Add `class_energy` data-key to `Heatmap` for non-probabilistic output support.
* Add `Detections.from_coco_annots`, to create detections from COCO-style annotations.
* Add `to_coco` methods to all structures.
* Add `meta` to `Polygons`

### Changed
* `Coords.warp` now tentatively supports OSR transforms.
* Continue improvements of annotation structures
* Increased efficiency of Cython CPU non-max-suppression
* `imread` now read ptif and tiff files using GDAL by default
* `imread` now reads `.r0` images using GDAL.
* Tweaked implementation of `Heatmap.random`.
* `ensure_uint255` and `ensure_float01` now raise proper `ValueErrors` instead of using assert statements.
* `Points` draw methods now accept 'classes' as a color arg

### Fixed
* `imread` can now handle nsf and color table images.
* Python2 issues with `Boxes.__repr__`
* Can now correctly draw 1D `Boxes` objects
* Python2 issues mask shape using List[long] instead of List[int]
* Zero division in Cython `non-maximum-supression` with zero sized boxes.
* `Heatmap.shape` now works even if `class_probs` is not set.
* `Coords.warp` now works with tensors.
* `Coords.warp` uses nearest neighbor interpolation for integer warping.

### Issues
* Heatmap.warp may have some odd behavior and emit warnings. 


## Version 0.3.0

### Added
* Add `Detections.rasterize` method to which is a lossy "pseudo-inverse" of `Heatmap.detect`.
* All classes in `kwimage.structs` should now have warp and draw method
* Add `subpixel_setvalue` and `subpixel_getvalue` 
* Add `Coords` data structure
* Add `Mask` data structure
* Add `Points` data structure
* Add `Polygon` data structure
* Add `_generic.ObjectList` data structure for `MaskList` and `PointsList`.
* Add `util_warp.warp_points`

### Changed
* Speedup `overlay_alpha_layers` by bypassing redundant `np.dstack` operations. 
* Changed `encode_run_length` to return a dictionary
* Add `output_shape` and `input_shape` as generally accepted kwargs for warp (even if they are unused)
* Spatial data structure `warp` methods can now accept `imgaug` augmenters
* Add checks to detection types

## Version 0.0.1

### Added
* Initial port of image-related utility code from KWIL. This includes:
    - non-maximum suppression
    - `Boxes`
    - `Detections`
    - `Heatmap`
    - `im_stack`
    - `im_core`
    - `im_io`
    - `im_demodata`
    - `im_misc`
    - `util_warp`
    - `im_runlen`
    - `im_cv2`
    - `im_alphablend`<|MERGE_RESOLUTION|>--- conflicted
+++ resolved
@@ -12,11 +12,7 @@
 
 ### Fixed
 * `labels` in `draw_on` now interprets integers as booleans
-<<<<<<< HEAD
-* Use `geom_type` instead of `type` for shapely
-=======
 * Fixed shapely warning about the "type" attribute. Now using `geom_type` instead.
->>>>>>> 6f4552b6
 
 
 ## Version 0.9.11 - Released 2023-01-02
